--- conflicted
+++ resolved
@@ -19,19 +19,10 @@
 val catsV = "2.10.0"
 val catsEffectV = "3.5.4"
 val http4sV = "0.23.26"
-<<<<<<< HEAD
-
-val openTelemetryV = "1.35.0"
-val otel4sV = "0.7.0"
-
-val munitCatsEffectV = "2.0.0-M4"
-
-=======
 val munitV = "1.0.0-RC1"
 val munitCatsEffectV = "2.0.0-M5"
 val openTelemetryV = "1.36.0"
-val otel4sV = "0.5.0"
->>>>>>> a2b3e991
+val otel4sV = "0.7.0"
 val slf4jV = "1.7.36"
 
 // Projects
@@ -49,17 +40,11 @@
       "org.http4s" %%% "http4s-client" % http4sV,
       "org.typelevel" %%% "otel4s-core" % otel4sV,
       "org.typelevel" %%% "otel4s-semconv" % otel4sV,
-<<<<<<< HEAD
       "org.typelevel" %%% "otel4s-sdk-testkit" % otel4sV % Test,
       "org.typelevel" %%% "cats-effect-testkit" % catsEffectV % Test,
       "org.typelevel" %%% "munit-cats-effect" % munitCatsEffectV % Test,
+      "org.scalameta" %%% "munit" % munitV % Test,
       "org.http4s" %%% "http4s-server" % http4sV % Test,
-=======
-      "org.typelevel" %%% "otel4s-sdk-trace-testkit" % otel4sV % Test,
-      "org.typelevel" %%% "cats-effect-testkit" % catsEffectV % Test,
-      "org.typelevel" %%% "munit-cats-effect" % munitCatsEffectV % Test,
-      "org.scalameta" %%% "munit" % munitV % Test,
->>>>>>> a2b3e991
     ),
   )
 
